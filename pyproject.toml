[project]
name = "mmda"
version = "0.1.1"
authors = [
  { name="Po-han Li", email="pohanli@utexas.edu" },
]
description = "Multimodal Feature Extraction"
readme = "README.md"
requires-python = ">=3.10"
classifiers = [
    "Programming Language :: Python :: 3",
    "License :: OSI Approved :: MIT License",
    "Operating System :: OS Independent",
]

[build-system]
requires = ["setuptools"]
build-backend = "setuptools.build_meta"

[tool.setuptools.packages.find]
where = ["."]  # list of folders that contain the packages (["."] by default)
include = ["mmda"]  # package names should match these glob patterns (["*"] by default)
exclude = []  # exclude packages matching these glob patterns (empty by default)
namespaces = false  # to disable scanning PEP 420 namespaces (true by default)

[tool.poetry]
name = "mmda"
version = "0.1.1"
authors = ["Po-han Li <pohanli@utexas.edu>"]
packages = [{include = "mmda"}]
description = "Multimodal Data Alignment"
readme = "README.md"

[tool.poetry.dependencies]
python = "^3.10"
numpy = "^1.18"
pandas = "*"
argparse = "*"
flake8 = "*"
black = "*"
scikit-learn = "*"
scikit-image = "*"
pillow = "*"
h5py = "*"
pyyaml = "*"
hydra-core = "1.3.2"
hydra-joblib-launcher = "1.2.0"
protobuf = "3.20.*"
torchvision = "*"
torchaudio = "*"
ipython = "^8.15.0"
scipy = "^1.11.2"
swarm-visualizer = {git = "https://github.com/UTAustin-SwarmLab/Swarm-Visualization"}
cca-zoo = "^2.5.0"
ipykernel = "^6.29.3"
jupyter = "^1.0.0"
gpustat = "*"
datasets = "^2.18.0"
LLaVA = {git = "https://github.com/haotian-liu/LLaVA.git"}
transformers = "^4.13.0"
soundfile = "*"
librosa = "*"
wget = "*"
wavfile = "*"
resampy = "*"
open-clip-torch = "2.24.0"
sentence-transformers = "2.4.0"
yt-dlp = "*"
tqdm = "*"
timm = "*"
<<<<<<< HEAD
=======
tyro = "^0.5.3"
>>>>>>> 56efa0bf
albumentations = "*"

[project.optional-dependencies]
dev = ["black", "ruff", "mypy"]
test = ["pytest", "pytest-cov", "pytest-mock"]<|MERGE_RESOLUTION|>--- conflicted
+++ resolved
@@ -1,9 +1,11 @@
 [project]
 name = "mmda"
+version = "0.1.1"
 version = "0.1.1"
 authors = [
   { name="Po-han Li", email="pohanli@utexas.edu" },
 ]
+description = "Multimodal Feature Extraction"
 description = "Multimodal Feature Extraction"
 readme = "README.md"
 requires-python = ">=3.10"
@@ -29,6 +31,7 @@
 authors = ["Po-han Li <pohanli@utexas.edu>"]
 packages = [{include = "mmda"}]
 description = "Multimodal Data Alignment"
+description = "Multimodal Data Alignment"
 readme = "README.md"
 
 [tool.poetry.dependencies]
@@ -39,6 +42,12 @@
 flake8 = "*"
 black = "*"
 scikit-learn = "*"
+scikit-image = "*"
+pillow = "*"
+h5py = "*"
+pyyaml = "*"
+hydra-core = "1.3.2"
+hydra-joblib-launcher = "1.2.0"
 scikit-image = "*"
 pillow = "*"
 h5py = "*"
@@ -68,10 +77,6 @@
 yt-dlp = "*"
 tqdm = "*"
 timm = "*"
-<<<<<<< HEAD
-=======
-tyro = "^0.5.3"
->>>>>>> 56efa0bf
 albumentations = "*"
 
 [project.optional-dependencies]
