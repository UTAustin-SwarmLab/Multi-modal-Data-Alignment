"""This module contains utility functions for loading data feature embeddings."""

from pathlib import Path

import joblib
import numpy as np
from omegaconf import DictConfig

from mmda.utils.dataset_utils import load_dataset_config


def load_two_encoder_data(cfg: DictConfig) -> tuple[DictConfig, np.ndarray, np.ndarray]:
    """Load the data in two modalities.

    Args:
        cfg: configuration file
    Returns:
        cfg_dataset: configuration file for the dataset
        data1: data in modality 1. shape: (N, D1)
        data2: data in modality 2. shape: (N, D2)
    """
    dataset = cfg.dataset
    cfg_dataset = load_dataset_config(cfg)
    # load image/audio embeddings and text embeddings
    if dataset == "sop":
<<<<<<< HEAD
        data1 = joblib.load(
            Path(
                cfg_dataset.paths.save_path
                + f"data/SOP_img_emb_{cfg_dataset.img_encoder}.pkl"
            )
        )
        data2 = joblib.load(
            Path(
                cfg_dataset.paths.save_path
                + f"data/SOP_text_emb_{cfg_dataset.text_encoder}.pkl"
            )
        )
    elif dataset == "musiccaps":
        data1 = joblib.load(
            Path(
                cfg_dataset.paths.save_path
                + f"MusicCaps_audio_emb_{cfg_dataset.audio_encoder}.pkl",
            )
        )
        data2 = joblib.load(
            Path(
                cfg_dataset.paths.save_path
                + f"MusicCaps_text_emb_{cfg_dataset.text_encoder}.pkl",
            )
        )
    elif dataset == "imagenet":
        data1 = joblib.load(
            Path(
                cfg_dataset.paths.save_path
                + f"ImageNet_img_emb_{cfg_dataset.img_encoder}.pkl",
            )
        )
        data2 = joblib.load(
            Path(
                cfg_dataset.paths.save_path
                + f"ImageNet_text_emb_{cfg_dataset.text_encoder}.pkl",
            )
        )
    elif dataset == "tiil":
        data1 = joblib.load(
            Path(
                cfg_dataset.paths.save_path
                + f"TIIL_img_emb_{cfg_dataset.img_encoder}.pkl"
            )
        )
        data2 = joblib.load(
            Path(
                cfg_dataset.paths.save_path
                + f"TIIL_text_emb_{cfg_dataset.text_encoder}.pkl",
            )
        )
    elif dataset == "cosmos":
        data1 = joblib.load(
            Path(
                cfg_dataset.paths.save_path
                + f"COSMOS_img_emb_{cfg_dataset.img_encoder}.pkl",
            )
        )
        data2 = joblib.load(
            Path(
                cfg_dataset.paths.save_path
                + f"COSMOS_text_emb_{cfg_dataset.text_encoder}.pkl",
            )
        )
    elif dataset == "pitts":
        data1 = joblib.load(
            Path(
                cfg_dataset.paths.save_path
                + f"PITTS_img_emb_{cfg_dataset.img_encoder}.pkl",
            )
        )
        data2 = joblib.load(
            Path(
                cfg_dataset.paths.save_path
                + f"PITTS_text_emb_{cfg_dataset.text_encoder}.pkl",
            )
        )
=======
        with open(cfg_dataset.paths.save_path + f"data/SOP_img_emb_{cfg_dataset.img_encoder}.pkl", "rb") as f:
            Data1 = pickle.load(f)
        with open(cfg_dataset.paths.save_path + f"data/SOP_text_emb_{cfg_dataset.text_encoder}.pkl", "rb") as f:
            Data2 = pickle.load(f)
    elif dataset == "musiccaps":
        with open(cfg_dataset.paths.save_path + f"MusicCaps_audio_emb_{cfg_dataset.audio_encoder}.pkl", "rb") as f:
            Data1 = pickle.load(f)
        with open(cfg_dataset.paths.save_path + f"MusicCaps_text_emb_{cfg_dataset.text_encoder}.pkl", "rb") as f:
            Data2 = pickle.load(f)
    elif dataset == "imagenet":
        with open(cfg_dataset.paths.save_path + f"ImageNet_img_emb_{cfg_dataset.img_encoder}.pkl", "rb") as f:
            Data1 = pickle.load(f)
        with open(cfg_dataset.paths.save_path + f"ImageNet_text_emb_{cfg_dataset.text_encoder}.pkl", "rb") as f:
            Data2 = pickle.load(f)
    elif dataset == "tiil":
        with open(cfg_dataset.paths.save_path + f"TIIL_img_emb_{cfg_dataset.img_encoder}.pkl", "rb") as f:
            Data1 = pickle.load(f)
        with open(cfg_dataset.paths.save_path + f"TIIL_text_emb_{cfg_dataset.text_encoder}.pkl", "rb") as f:
            Data2 = pickle.load(f)
>>>>>>> 74b87461
    # TODO: add more datasets
    else:
        msg = f"Dataset {dataset} not supported."
        raise ValueError(msg)
    return cfg_dataset, data1, data2


def load_clip_like_data(cfg: DictConfig) -> tuple[DictConfig, np.ndarray, np.ndarray]:
    """Load the data in two modalities. The encoders are the same CLIP like model.

    Args:
        cfg: configuration file
    Returns:
        cfg_dataset: configuration file for the dataset
        data1: data in modality 1. shape: (N, D1)
        data2: data in modality 2. shape: (N, D2)
    """
    dataset = cfg.dataset
    cfg_dataset = load_dataset_config(cfg)
    # load image/audio embeddings and text embeddings
    if dataset == "sop":
<<<<<<< HEAD
        data1 = joblib.load(
            Path(cfg_dataset.paths.save_path + "data/SOP_img_emb_clip.pkl")
        )
        data2 = joblib.load(
            Path(cfg_dataset.paths.save_path + "data/SOP_text_emb_clip.pkl")
        )
    elif dataset == "musiccaps":
        data1 = joblib.load(
            Path(cfg_dataset.paths.save_path + "MusicCaps_audio_emb_clap.pkl")
        )
        data2 = joblib.load(
            Path(cfg_dataset.paths.save_path + "MusicCaps_text_emb_clap.pkl")
        )
    elif dataset == "imagenet":
        data1 = joblib.load(
            Path(cfg_dataset.paths.save_path + "ImageNet_img_emb_clip.pkl")
        )
        data2 = joblib.load(
            Path(cfg_dataset.paths.save_path + "ImageNet_text_emb_clip.pkl")
        )
    elif dataset == "tiil":
        data1 = joblib.load(Path(cfg_dataset.paths.save_path + "TIIL_img_emb_clip.pkl"))
        data2 = joblib.load(
            Path(cfg_dataset.paths.save_path + "TIIL_text_emb_clip.pkl")
        )
    elif dataset == "cosmos":
        data1 = joblib.load(
            Path(cfg_dataset.paths.save_path + "COSMOS_img_emb_clip.pkl")
        )
        data2 = joblib.load(
            Path(cfg_dataset.paths.save_path + "COSMOS_text_emb_clip.pkl")
        )
    elif dataset == "pitts":
        data1 = joblib.load(
            Path(cfg_dataset.paths.save_path + "PITTS_img_emb_clip.pkl")
        )
        data2 = joblib.load(
            Path(cfg_dataset.paths.save_path + "PITTS_text_emb_clip.pkl")
        )
=======
        with open(cfg_dataset.paths.save_path + "data/SOP_img_emb_clip.pkl", "rb") as f:
            Data1 = pickle.load(f)
        with open(cfg_dataset.paths.save_path + "data/SOP_text_emb_clip.pkl", "rb") as f:
            Data2 = pickle.load(f)
    elif dataset == "musiccaps":
        with open(cfg_dataset.paths.save_path + "MusicCaps_audio_emb_clap.pkl", "rb") as f:
            Data1 = pickle.load(f)
        with open(cfg_dataset.paths.save_path + "MusicCaps_text_emb_clap.pkl", "rb") as f:
            Data2 = pickle.load(f)
    elif dataset == "imagenet":
        with open(cfg_dataset.paths.save_path + "ImageNet_img_emb_clip.pkl", "rb") as f:
            Data1 = pickle.load(f)
        with open(cfg_dataset.paths.save_path + "ImageNet_text_emb_clip.pkl", "rb") as f:
            Data2 = pickle.load(f)
    elif dataset == "tiil":
        with open(cfg_dataset.paths.save_path + "TIIL_img_emb_clip.pkl", "rb") as f:
            Data1 = pickle.load(f)
        with open(cfg_dataset.paths.save_path + "TIIL_text_emb_clip.pkl", "rb") as f:
            Data2 = pickle.load(f)
>>>>>>> 74b87461
    # TODO: add more datasets
    else:
        msg = f"Dataset {dataset} not supported."
        raise ValueError(msg)
    return cfg_dataset, data1, data2


def origin_centered(x: np.ndarray) -> tuple[np.ndarray, np.ndarray]:
    """This function returns the origin centered data matrix and the mean of each feature.

    Args:
        x: data matrix (n_samples, n_features)

    Returns:
        origin centered data matrix, mean of each feature
    """
    return x - np.mean(x, axis=0), np.mean(x, axis=0)<|MERGE_RESOLUTION|>--- conflicted
+++ resolved
@@ -22,8 +22,8 @@
     dataset = cfg.dataset
     cfg_dataset = load_dataset_config(cfg)
     # load image/audio embeddings and text embeddings
+    # load image/audio embeddings and text embeddings
     if dataset == "sop":
-<<<<<<< HEAD
         data1 = joblib.load(
             Path(
                 cfg_dataset.paths.save_path
@@ -101,27 +101,6 @@
                 + f"PITTS_text_emb_{cfg_dataset.text_encoder}.pkl",
             )
         )
-=======
-        with open(cfg_dataset.paths.save_path + f"data/SOP_img_emb_{cfg_dataset.img_encoder}.pkl", "rb") as f:
-            Data1 = pickle.load(f)
-        with open(cfg_dataset.paths.save_path + f"data/SOP_text_emb_{cfg_dataset.text_encoder}.pkl", "rb") as f:
-            Data2 = pickle.load(f)
-    elif dataset == "musiccaps":
-        with open(cfg_dataset.paths.save_path + f"MusicCaps_audio_emb_{cfg_dataset.audio_encoder}.pkl", "rb") as f:
-            Data1 = pickle.load(f)
-        with open(cfg_dataset.paths.save_path + f"MusicCaps_text_emb_{cfg_dataset.text_encoder}.pkl", "rb") as f:
-            Data2 = pickle.load(f)
-    elif dataset == "imagenet":
-        with open(cfg_dataset.paths.save_path + f"ImageNet_img_emb_{cfg_dataset.img_encoder}.pkl", "rb") as f:
-            Data1 = pickle.load(f)
-        with open(cfg_dataset.paths.save_path + f"ImageNet_text_emb_{cfg_dataset.text_encoder}.pkl", "rb") as f:
-            Data2 = pickle.load(f)
-    elif dataset == "tiil":
-        with open(cfg_dataset.paths.save_path + f"TIIL_img_emb_{cfg_dataset.img_encoder}.pkl", "rb") as f:
-            Data1 = pickle.load(f)
-        with open(cfg_dataset.paths.save_path + f"TIIL_text_emb_{cfg_dataset.text_encoder}.pkl", "rb") as f:
-            Data2 = pickle.load(f)
->>>>>>> 74b87461
     # TODO: add more datasets
     else:
         msg = f"Dataset {dataset} not supported."
@@ -142,8 +121,8 @@
     dataset = cfg.dataset
     cfg_dataset = load_dataset_config(cfg)
     # load image/audio embeddings and text embeddings
+    # load image/audio embeddings and text embeddings
     if dataset == "sop":
-<<<<<<< HEAD
         data1 = joblib.load(
             Path(cfg_dataset.paths.save_path + "data/SOP_img_emb_clip.pkl")
         )
@@ -183,27 +162,6 @@
         data2 = joblib.load(
             Path(cfg_dataset.paths.save_path + "PITTS_text_emb_clip.pkl")
         )
-=======
-        with open(cfg_dataset.paths.save_path + "data/SOP_img_emb_clip.pkl", "rb") as f:
-            Data1 = pickle.load(f)
-        with open(cfg_dataset.paths.save_path + "data/SOP_text_emb_clip.pkl", "rb") as f:
-            Data2 = pickle.load(f)
-    elif dataset == "musiccaps":
-        with open(cfg_dataset.paths.save_path + "MusicCaps_audio_emb_clap.pkl", "rb") as f:
-            Data1 = pickle.load(f)
-        with open(cfg_dataset.paths.save_path + "MusicCaps_text_emb_clap.pkl", "rb") as f:
-            Data2 = pickle.load(f)
-    elif dataset == "imagenet":
-        with open(cfg_dataset.paths.save_path + "ImageNet_img_emb_clip.pkl", "rb") as f:
-            Data1 = pickle.load(f)
-        with open(cfg_dataset.paths.save_path + "ImageNet_text_emb_clip.pkl", "rb") as f:
-            Data2 = pickle.load(f)
-    elif dataset == "tiil":
-        with open(cfg_dataset.paths.save_path + "TIIL_img_emb_clip.pkl", "rb") as f:
-            Data1 = pickle.load(f)
-        with open(cfg_dataset.paths.save_path + "TIIL_text_emb_clip.pkl", "rb") as f:
-            Data2 = pickle.load(f)
->>>>>>> 74b87461
     # TODO: add more datasets
     else:
         msg = f"Dataset {dataset} not supported."
