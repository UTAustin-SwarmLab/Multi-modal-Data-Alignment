--- conflicted
+++ resolved
@@ -47,130 +47,4 @@
     sim = np.zeros(x.shape[0])
     for ii in range(x.shape[0]):
         sim[ii] = corr * x[ii] @ y[ii]
-<<<<<<< HEAD
-    return sim
-
-
-def cal_roc_components(
-    sim_align: np.ndarray, sim_unalign: np.ndarray, threshold: float
-) -> tuple[float, float, float, float]:
-    """Calculate the precision and recall.
-
-    Args:
-        sim_align: similarity score of aligned case. shape: (N, )
-        sim_unalign: similarity score of unaligned case. shape: (N, )
-        threshold: threshold
-    Return:
-        tp, fp, fn, tn
-    """
-    # positive is aligned, negative is unaligned
-    tp = np.sum(sim_align > threshold)
-    fp = np.sum(sim_unalign > threshold)
-    fn = np.sum(sim_align <= threshold)
-    tn = np.sum(sim_unalign <= threshold)
-    assert (
-        sim_align.shape[0] + sim_unalign.shape[0] == tp + fp + fn + tn
-    ), f"tp + fp + fn + tn should be the number of samples, but got {tp + fp + fn + tn} \
-        and {sim_align.shape[0] + sim_unalign.shape[0]}"
-    return tp, fp, fn, tn
-
-
-def roc_align_unalign_points(
-    sim_align: np.ndarray,
-    sim_unalign: np.ndarray,
-    threshold_range: tuple[float, float, float] = (-1, 1, 40),
-) -> list[tuple[float, float]]:
-    """Calculate the roc points.
-
-    Args:
-        sim_align: similarity score of aligned case. shape: (N, )
-        sim_unalign: similarity score of unaligned case. shape: (N, )
-        threshold_range: threshold range. (start, end, points)
-
-    Return:
-        list of roc points
-    """
-    roc = [(0.0, 0.0), (1.0, 1.0)]
-    threshold_list = list(
-        np.linspace(threshold_range[0], threshold_range[1], threshold_range[2]).reshape(
-            -1
-        )
-    )
-    for threshold in threshold_list:
-        tp, fp, fn, tn = cal_roc_components(sim_align, sim_unalign, threshold)
-        tpr = tp / (tp + fn)  # y axis
-        fpr = fp / (fp + tn)  # x axis
-        roc.append((fpr, tpr))
-    # keep only the unique points
-    roc = list(set(roc))
-    return sorted(roc, key=lambda x: x[0] + x[1])
-
-
-def cal_auc(roc_points: list[tuple[float, float]]) -> float:
-    """Calculate the auc.
-
-    Args:
-        roc_points: list of roc points
-    Return:
-        auc (Area Under Curve)
-    """
-    auc = 0
-    for ii in range(1, len(roc_points)):
-        auc += (
-            (roc_points[ii][0] - roc_points[ii - 1][0])
-            * (roc_points[ii][1] + roc_points[ii - 1][1])
-            / 2
-        )
-    return auc
-
-
-def spearman_rank_coefficient(
-    x: np.ndarray, y: np.ndarray
-) -> tuple[float, np.ndarray, np.ndarray]:
-    """Calculate the Spearman rank correlation coefficient.
-
-    Args:
-        x: score of data 1. shape: (N,)
-        y: score of data 2. shape: (N,)
-
-    Return:
-        Spearman rank correlation coefficient
-        rank of x
-        rank of y
-    """
-    assert (
-        x.shape == y.shape
-    ), f"x and y should have the same number of shape, but got {x.shape} and {y.shape}"
-    n = x.shape[0]
-    rank_x = np.argsort(x)
-    rank_y = np.argsort(y)
-    d = np.sum((rank_x - rank_y) ** 2)
-    return 1 - 6 * d / (n * (n**2 - 1)), rank_x, rank_y
-
-
-def spearman_to_p_value(r: float, n: int) -> float:
-    """Calculate the p-value from Spearman rank correlation coefficient.
-
-    Note that the calculations assume that the null hypothesis is true, i.e., there is no correlation.
-    If the p-value is less than the chosen significance level (often 0.05), we would reject the null
-    hypothesis and conclude that there is a significant correlation.
-
-    Args:
-        r: Spearman rank correlation coefficient
-        n: number of samples
-
-    Return:
-        p-value
-    """
-    t = r * np.sqrt((n - 2) / (1 - r**2))
-    return stats.t.sf(np.abs(t), n - 2) * 2
-
-
-if __name__ == "__main__":
-    test_x = np.random.rand(1000, 150) * 2 - 1
-    test_y = np.random.rand(1000, 150) * 2 - 1
-    cossim = cosine_sim(test_x, test_y)
-    print(cossim.shape, cossim.min(), cossim.max())
-=======
-    return sim
->>>>>>> b9e9cb79
+    return sim