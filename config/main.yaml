defaults:
  - override hydra/launcher: joblib

seed: 42
train_test_ratio: 0.7
noisy_train_set: True
repo_root: "/home/pl22767/Project/MMDA/"

# TODO: add more datasets
dataset: "cosmos"
dataset_level_datasets: [pitts, imagenet, cosmos, sop, tiil, musiccaps, flickr]
class_level_datasets: [sop, musiccaps]
object_level_datasets: [pitts, sop]
mislabeled_datasets: [imagenet, cosmos, tiil]
shuffle_llava_datasets: [pitts, sop] # datasets whose plots contains llava
mislabel_llava_datasets: [imagenet] # datasets whose plots contains llava
dataset_size: {
  sop: 56222,
  musiccaps: 5397,
  imagenet: 50_000,
  tiil: 14276,
  cosmos: 44406,
  pitts: 17608,
  flickr: 155070
}

sop:
  sim_dim: 150 # dimension of the similarity score and the CCA transformation
  equal_weights: False
  text_encoder: "clip"
  img_encoder: "clip"
  paths:
    # repo_root: "/home/po-han/Desktop/Projects/MMDA/"
    dataset_path: "/nas/omama/datasets/Stanford_Online_Products/"
    # dataset_path: "/home/po-han/Downloads/datasets/Stanford_Online_Products/"
    save_path: "/nas/tirr/SOP/"
    # save_path: "/home/po-han/Downloads/SOP/"
    plots_path: ${repo_root}plots/Stanford_Online_Products/
  work_dir: ${repo_root}hydra/${now:%Y-%m-%d}/${now:%H-%M-%S}

musiccaps:
  sim_dim: 25 # dimension of the similarity score and the CCA transformation
  equal_weights: False
  img_encoder: "clap" # 512
  text_encoder: "gtr"  # 768
  paths:
    dataset_path: "/nas/pohan/datasets/MusicCaps/wav_files/"
    save_path: ${musiccaps.paths.dataset_path}embeddings/
    plots_path: ${repo_root}plots/MusicCaps/

imagenet:
  sim_dim: 700 # dimension of the similarity score and the CCA transformation
  equal_weights: False
  img_encoder: "dino"
  text_encoder: "clip"
  paths:
    dataset_path: "/nas/pohan/datasets/ImageNet/"
    save_path: ${imagenet.paths.dataset_path}embeddings/
    plots_path: ${repo_root}plots/ImageNet/

tiil:
  sim_dim: 200 # dimension of the similarity score and the CCA transformation
  equal_weights: False
  img_encoder: "clip"
  text_encoder: "gtr"
  paths:
    dataset_path: "/nas/pohan/datasets/tiil/"
    save_path: ${tiil.paths.dataset_path}embeddings/
    plots_path: ${repo_root}plots/TIIL/

cosmos:
  sim_dim: 700 # dimension of the similarity score and the CCA transformation
  detection_rule: "bilevel" # bilevel, mean
  equal_weights: False
  img_encoder: "clip"
  text_encoder: "gtr"
  paths:
    dataset_path: "/nas/pohan/datasets/COSMOS/"
    save_path: ${cosmos.paths.dataset_path}embeddings/
    plots_path: ${repo_root}plots/COSMOS/

pitts:
  sim_dim: 10 # dimension of the similarity score and the CCA transformation
  equal_weights: False
  img_encoder: "cosplace"
  text_encoder: "gtr"
  paths:
    dataset_path: "/nas/pohan/datasets/pitts250k/"
    save_path: ${pitts.paths.dataset_path}embeddings/
    plots_path: ${repo_root}plots/PITTS/

flickr:
  sim_dim: 200 # dimension of the similarity score and the CCA transformation
  cca_proj_dims: [10, 50, 100, 200] #, 500, 750]
  equal_weights: False
  img2text: True # whether to retrieve text to image or image to text
  img_encoder: "clip"
  text_encoder: "gtr"
  paths:
    dataset_path: "/nas/pohan/datasets/flickr30k/"
    save_path: ${flickr.paths.dataset_path}embeddings/
    plots_path: ${repo_root}plots/Flickr30k/

hydra:
  run:
    dir: ${repo_root}hydra/${dataset}/${now:%Y-%m-%d}/${now:%H-%M-%S}

llava:
  model_path: '/nas/omama/llava-v1.5-13b'
  model_base: null
  num_gpus: 2
  conv_mode: null
  temperature: 0.2
  max_new_tokens: 512
  load_8bit: True
  load_4bit: False
  debug: False
  num_processes: 2

<<<<<<< HEAD
# Hyperparameters of asif baseline
asif:
=======
asif:  # Hyperparameters of asif baseline
>>>>>>> b9e9cb79
  non_zeros: 800
  val_exps: [8]
  max_gpu_mem_gb: 23

# model embedding size
# clap: 512
# gtr: 768
# dino: 1536
# clip: 1280<|MERGE_RESOLUTION|>--- conflicted
+++ resolved
@@ -117,12 +117,7 @@
   debug: False
   num_processes: 2
 
-<<<<<<< HEAD
-# Hyperparameters of asif baseline
-asif:
-=======
 asif:  # Hyperparameters of asif baseline
->>>>>>> b9e9cb79
   non_zeros: 800
   val_exps: [8]
   max_gpu_mem_gb: 23
